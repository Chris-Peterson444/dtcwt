--- conflicted
+++ resolved
@@ -1,11 +1,7 @@
 [metadata]
 name = dtcwt
 # IMPORTANT: before release, remove the 'devN' tag from the release name
-<<<<<<< HEAD
-version = 0.7
-=======
 version = 0.8dev1
->>>>>>> 3ec0e878
 
 [build_sphinx]
 source-dir = docs/
